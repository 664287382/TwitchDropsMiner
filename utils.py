--- conflicted
+++ resolved
@@ -35,9 +35,6 @@
 _P = ParamSpec("_P")  # params
 _JSON_T = TypeVar("_JSON_T", bound=Mapping[Any, Any])
 logger = logging.getLogger("TwitchDrops")
-<<<<<<< HEAD
-NONCE_CHARS = string.ascii_letters + string.digits
-=======
 
 
 def format_traceback(exc: BaseException, **kwargs: Any) -> str:
@@ -53,7 +50,6 @@
     Returns minified JSON for payload usage.
     """
     return json.dumps(data, separators=(',', ':'))
->>>>>>> 8cd77bae
 
 
 def resource_path(relative_path: Path | str) -> Path:
@@ -132,16 +128,10 @@
 
 
 _MISSING = object()
-<<<<<<< HEAD
-serialize_env: dict[str, Callable[[Any], object]] = {
+SERIALIZE_ENV: dict[str, Callable[[Any], object]] = {
     "set": set,
     "datetime": lambda d: datetime.fromtimestamp(d, timezone.utc),
     "URL": yarl.URL,
-=======
-SERIALIZE_ENV: dict[str, Callable[[Any], object]] = {
-    "set": set,
-    "datetime": lambda d: datetime.fromtimestamp(d, timezone.utc),
->>>>>>> 8cd77bae
 }
 
 
